# Web app architecture

> This file about the app called "Web", which can be used by asking the digital team mates in a chat and later also via the OpenMates API. This file is NOT about the OpenMates web app, that allow users to access OpenMates via their web browser.

The web app allows for searching the web, reading and viewing websites & more.

## Embedded previews

### Website

> Note: Not yet implemented, but high priority.

Used every time a completed website link is contained in a message in the chat history or message input field (except for markdown inline url links). When a url is detected, a request to the preview server is made to get the website metadata from the open graph data (which we cache on the server, both the open graph data text and the images, with a max size limit).

- get data via open graph metadata or Brave Search API response, and cache those metadata for last 1GB of website metadata on preview.openmates.org
- proxy / load favicons & preview images via preview.openmates.org, instead of via direct website calls, for more privacy, security and no website tracking

#### Website | Finished

[![Website | Finished preview & Fullscreen view in mobile & desktop](../../images/apps/web/previews/website/finished.jpg)](https://www.figma.com/design/PzgE78TVxG0eWuEeO6o8ve/Website?node-id=3558-63316&t=vQbeWjQG2QtbTDoL-4)

When the website is finished being processed, those layouts are used. If getting open graph data fails, the preview will be rendered with the url instead of a title and without a background image and favicon (and with no "Fullscreen" option for the preview).

##### Website | Finished | Input example (Markdown inline url link)

````text
https://zapier.com/blog/best-transcription-apps/
````

#### Website | Finished | Output

> TODO: Decide if or not the tiptap note should include title, favicon, background image, etc. or how the loading from the ContentStore should be handled. (only fullscreen exclusive details of websites are 'date_updated', and 'snippets'. Other details are rendered in the preview as well.)

##### Markdown in message input field

- once url is detected, we make a request to the preview server to get the website metadata from the open graph data (which we cache on the server, both the open graph data text and the images, with a max size limit).
- we replace the url in the markdown text with a json code block:

Original markdown text:

````
https://zapier.com/blog/best-transcription-apps/
````

Replaced markdown text (if metadata is fetched successfully):

````
\n
```json
{
  "type": "website",
  "url": "https://zapier.com/blog/best-transcription-apps/",
  "title": "The best transcription software in 2025 | Zapier",
  "description": "*Microsoft Teams* have a built-in transcription option and have been adding more and more AI ..."
}
<<<<<<< HEAD
\n
```
=======
```
\n
>>>>>>> 09ca9cb5
````

Replaced markdown text (if metadata is not fetched successfully):

````
\n
```json
{
  "type": "website",
  "url": "https://zapier.com/blog/best-transcription-apps/"
}
<<<<<<< HEAD
=======
```
>>>>>>> 09ca9cb5
\n
````

- once the user pressed backspace after the rendered tiptap node, we replace the json code block with the original url again.


##### Rendered tiptap node in UI

- tiptap node (lightweight) with:
    - title (string)
    - favicon_url (string)
    - background_image_url (string)
    - contentRef (string) pointing to full website metadata (title, description, favicon, snippets, etc.) in client ContentStore (memory + IndexedDB)
    - contentHash? (string, sha256 when finished; used for preview caching)
    - preview is derived at render-time from the contentRef

- Figma design:
    - [Preview mobile](https://www.figma.com/design/PzgE78TVxG0eWuEeO6o8ve/Website?node-id=2264-21979&t=vQbeWjQG2QtbTDoL-4)
    - [Preview desktop](https://www.figma.com/design/PzgE78TVxG0eWuEeO6o8ve/Website?node-id=2173-19360&t=vQbeWjQG2QtbTDoL-4)
    - [Preview (while loading or if load failure) - mobile](https://www.figma.com/design/PzgE78TVxG0eWuEeO6o8ve/Website?node-id=3558-63567&t=vQbeWjQG2QtbTDoL-4)
    - [Preview (while loading or if load failure) - desktop](https://www.figma.com/design/PzgE78TVxG0eWuEeO6o8ve/Website?node-id=3558-63574&t=vQbeWjQG2QtbTDoL-4)
    - [Preview (if no og image but favicon and title) - mobile](https://www.figma.com/design/PzgE78TVxG0eWuEeO6o8ve/Website?node-id=3558-63594&t=vQbeWjQG2QtbTDoL-4)
    - [Preview (if no og image but favicon and title) - desktop](https://www.figma.com/design/PzgE78TVxG0eWuEeO6o8ve/Website?node-id=3417-40616&t=vQbeWjQG2QtbTDoL-4)

##### Website | Finished | Fullscreen view

Show website in fullscreen mode, with preview element in bottom of the screen (with title and favicon). The open (original website in new tab) and copy to clipboard buttons are also available in the top left corner. Top right corner has the minimize button, which closes the fullscreen view. Full content (snippets, if website data gathered from Brave Search API) is resolved via `contentRef` from the client ContentStore.

> TODO: decide if or not we need the contentRef for websites at all and if so, how to handle it.

Figma design:

- [Mobile](https://www.figma.com/design/PzgE78TVxG0eWuEeO6o8ve/Website?node-id=3558-63402&t=vQbeWjQG2QtbTDoL-4)
- [Desktop](https://www.figma.com/design/PzgE78TVxG0eWuEeO6o8ve/Website?node-id=3558-63425&t=vQbeWjQG2QtbTDoL-4)


#### Website | Chat example

[![Website | Chat example](../../images/apps/web/previews/website/chat_example.jpg)](https://www.figma.com/design/PzgE78TVxG0eWuEeO6o8ve/Website?node-id=3558-63607&t=vQbeWjQG2QtbTDoL-4)

Shows how website previews are rendered in a chat message. Mobile / desktop layouts are used depending on the viewport width.

**Multiple previews:**

General rule for all previews/apps: If multiple previews of the same type are rendered in a chat message, they should be grouped together in a horizontally scrollable container. The previews must be sorted from status "Processing" (left) to "Finished" (right), so that the user can always see if there are any unfinished previews. Scroll bar is visible if there are scrollable elements. Uses "mobile" layout of the previews for mobile, "desktop" layout for desktop.

**Single preview:**

If there is only one preview of the same type, no additional container with scrollbar is needed. If a text is following the preview, it will be regularly rendered below the preview. Same if a preview or group of previews of another type is following the preview. Uses "desktop" layout of the preview both for mobile and desktop.


### Skill "Web | Search"

> Note: Not yet implemented, but one of the first two skills to implement besides Videos | Get transcript.

Used every time the skill ["Web | Search"](#search) is called.

Include "likely_shortened" output parameter for news for example?

#### Skill "Web | Search" | Processing

[![Skill "Web | Search" | Processing](../../images/apps/web/previews/search/processing.jpg)](https://www.figma.com/design/PzgE78TVxG0eWuEeO6o8ve/Website?node-id=3560-64335&t=vQbeWjQG2QtbTDoL-4)

#### Skill "Web | Search" | Finished

[![Skill "Web | Search" | Finished](../../images/apps/web/previews/search/finished.jpg)](https://www.figma.com/design/PzgE78TVxG0eWuEeO6o8ve/Website?node-id=3560-64335&t=vQbeWjQG2QtbTDoL-4)

#### Skill "Web | Search" | Chat example

[![Skill "Web | Search" | Chat example](../../images/apps/web/previews/search/chat_example.jpg)](https://www.figma.com/design/PzgE78TVxG0eWuEeO6o8ve/Website?node-id=3560-64335&t=vQbeWjQG2QtbTDoL-4)



### Skill "Web | Read"

> Note: Not yet implemented. But No 3 skill to implement after Videos | Get transcript and Website | Search.

Used every time the skill ["Web | Read"](#read) is called.

**Slow executing skill:**

- skill execution time can take from 1-10 seconds
- no fullscreen view possible while “processing...”
- assistant will not wait for task completion before continue with answer, but instead send followup message on task completion.
- if last message in chat is (follow up) user message, include preview block to app skill again. If user has made no request in meantime in the chat, just show assistant follow up message without additional preview blocks being referenced in response.
- if group of requests was started, wait for all tasks in group to complete before sending follow up message via assistant.

#### Skill "Web | Read" | Processing

[![Skill "Web | Read" | Processing](../../images/apps/web/previews/read/processing.jpg)](https://www.figma.com/design/PzgE78TVxG0eWuEeO6o8ve/Website?node-id=3562-66382&t=vQbeWjQG2QtbTDoL-4)

#### Skill "Web | Read" | Input example

````json
{
  "app": "Web",
  "skill": "Read",
  "requests": [{
    "url": "https://zapier.com/blog/best-transcription-apps/",
    "title": "The best transcription software in 2025 | Zapier"
  }]
}
````

> Note: favicon is not needed in frontend, since we simple request the /favicon?url=... endpoint of our preview server to get the favicon image.

> Note: title is not needed for the server but only for the frontend preview.

> TODO: any better way to handle this difference between the input data for the api request/server and the input data for the frontend preview?

#### Skill "Web | Read" | Finished

[![Skill "Web | Read" | Finished](../../images/apps/web/previews/read/finished.jpg)](https://www.figma.com/design/PzgE78TVxG0eWuEeO6o8ve/Website?node-id=3562-66382&t=vQbeWjQG2QtbTDoL-4)

#### Skill "Web | Read" | Chat example

[![Skill "Web | Read" | Chat example](../../images/apps/web/previews/read/chat_example.jpg)](https://www.figma.com/design/PzgE78TVxG0eWuEeO6o8ve/Website?node-id=3562-66382&t=vQbeWjQG2QtbTDoL-4)

> TODO: continue updating docs ...


### Skill “Web | View”

> Note: Not yet implemented.

Used every time the skill ["Web | View"](#view) is called.

#### Skill "Web | View" | Processing

[![Skill "Web | View" | Processing](../../images/apps/web/previews/view/processing.jpg)](https://www.figma.com/design/PzgE78TVxG0eWuEeO6o8ve/Website?node-id=3560-65612&t=vQbeWjQG2QtbTDoL-4)


#### Skill "Web | View" | Finished

[![Skill "Web | View" | Finished](../../images/apps/web/previews/view/finished.jpg)](https://www.figma.com/design/PzgE78TVxG0eWuEeO6o8ve/Website?node-id=3560-65612&t=vQbeWjQG2QtbTDoL-4)

#### Skill "Web | View" | Chat example

[![Skill "Web | View" | Chat example](../../images/apps/web/previews/view/chat_example.jpg)](https://www.figma.com/design/PzgE78TVxG0eWuEeO6o8ve/Website?node-id=3560-65612&t=vQbeWjQG2QtbTDoL-4)


## Skills

### Search

- can search for web pages
- clearly communicate search query & search provider
- default provider: Brave (official Brave Search API)
- include right click menu option for search request "Open in {search_provider}", which would open a new tab with the search query, to continue a manual search if wanted
- clearly show website results (title, favicon or preview image, link to open website results in new tab)
- don't forward brave search thumbnail urls or website thumbnails directly to use, but add /image-proxy endpoint to preview server, to hide users IP address and prevent third party tracking


Note: make sure in post processing we check if the quotes / sources are correct (hardcoded search for the quote in the website snippets or content and if not included (hallucination), then send to LLM again for correction and hide message with quotes from UI.
Note: when pasting web url to message input field, auto remove tracking parameter from url before requesting preview of website (and also don’t restore it when going back to edit mode)

### Reverse image search

- default provider for reverse image search: TinyEye API (unfortunately expensive with 200$ a month 0,04 cent per request plan), alternatively using SerpAPI starting at 70$ a month for reverse image search, flight search and more
- should this skill move to Images app?


### Read

- use Firecrawl to open and parse the text content of a website
- run firecrawl in an e2b environment for sandboxed security


### View

- use Firecrawl to create screenshots from a website, which will then be attached in llm message history, for processing by with vision capable LLM
- run firecrawl in an e2b environment for sandboxed security

### Browse

> NOTE: Unsure if this skill even makes sense or if we can reproduce it much better by combining other existing app skills. -> IMPLEMENTATION NO PRIORITY.

- use Stagehand + e2b.dev on hetzner vm for tasks which can’t be fulfilled with existing apps but can be fulfilled by browsing the web and fullfing a task
- uses Search skill when web search is required
- input: goal, fulfillment condition
- requires user confirmation before browsing starts (since this can be more expensive and time intensive)
- allow user to take control via VNC?

### Get legal pages

- load main page fire Firecrawl, check hardcoded for links including “privacy”, “terms”, “cookies” and other likely relevant url endings and extract target urls
- get each page via Firecrawl and get its content
- return dict of all pages and their content


## Focuses

### Research

- for every topic that is more complex to research than a single search query (anything related to economics, politics, geopolitics, etc.) the Research focus mode will be triggered
- will make multiple searches, towards multiple different view points, as well as answering questions like "Who might be profiting from this situation?", "What incentives do the people/companies/countries involved here have?" and other questions to get a complete and true overview over a topic
- example: "Why did the egg prices increase so much since 2023 in the US?"
    - single web search -> points to bird flue as reason
    - searching also for profits of egg selling companies during the same time -> reveals record profits and payouts to shareholders during the same time -> conclusion: bird flue isn't the reason for increased prices (further reports of legal investigations against those companies further confirm this)
- make sure to use check data sources for conflicts of interest for the given request. For example: The Trump White House website isn’t a reliable source on crime statistics in Washington DC when they at the same time send out military because of “insane crime rates”<|MERGE_RESOLUTION|>--- conflicted
+++ resolved
@@ -53,13 +53,8 @@
   "title": "The best transcription software in 2025 | Zapier",
   "description": "*Microsoft Teams* have a built-in transcription option and have been adding more and more AI ..."
 }
-<<<<<<< HEAD
-\n
 ```
-=======
-```
-\n
->>>>>>> 09ca9cb5
+\n
 ````
 
 Replaced markdown text (if metadata is not fetched successfully):
@@ -71,10 +66,7 @@
   "type": "website",
   "url": "https://zapier.com/blog/best-transcription-apps/"
 }
-<<<<<<< HEAD
-=======
 ```
->>>>>>> 09ca9cb5
 \n
 ````
 
