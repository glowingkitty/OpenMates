--- conflicted
+++ resolved
@@ -199,9 +199,4 @@
 
 *-env*
 .aider*
-<<<<<<< HEAD
-.roo*
-=======
-
-.roo
->>>>>>> 86062d41
+.roo*