<script lang="ts">
    import { MetaTags, getMetaTags } from '@repo/ui';
<<<<<<< HEAD
=======
    import { onMount } from 'svelte';
>>>>>>> 09ca9cb5
    
    // Initialize meta tags as reactive state
    let meta = $state(getMetaTags('for_all_of_us'));
    
    /**
     * Downloads the PDF file by creating a temporary anchor element
     * This ensures the file is downloaded rather than opened in a new tab
     */
    function downloadPDF() {
        console.log('Downloading PDF...');
        
        // Create a temporary anchor element to trigger download
        const link = document.createElement('a');
        link.href = '/slides/openmates_overview_slides.pdf';
        link.download = 'openmates_overview_slides.pdf'; // Set the filename for download
        link.target = '_blank'; // Open in new tab as fallback
        
        // Append to body, click, and remove
        document.body.appendChild(link);
        link.click();
        document.body.removeChild(link);
        
        console.log('PDF download initiated');
    }
<<<<<<< HEAD
=======
    
    // Update meta tags after component mounts to ensure loadMetaTags has completed
    onMount(() => {
        // Re-fetch meta tags to ensure they're properly loaded
        meta = getMetaTags('for_all_of_us');
        console.log('Meta tags updated for website:', meta);
    });
>>>>>>> 09ca9cb5
</script>

<!-- Render meta tags -->
<MetaTags {...meta} />

<!-- Coming Soon Page -->
<main class="coming-soon-container">
    <div class="content">
        <!-- Main heading -->
        <h1>New website coming soon…</h1>

        <!-- Web App Button -->
        <div class="button-section">
            <!-- Alpha disclaimer -->
            <p>
                Are you a developer or enthusiast?<br>Check out the alpha release of the web app:
            </p>
<<<<<<< HEAD
            <button on:click={() => window.open('https://app.openmates.org', '_blank')}>
=======
            <button onclick={() => window.open('https://app.openmates.org', '_blank')}>
>>>>>>> 09ca9cb5
                Open web app
            </button>
            
            
        </div>
        
        <!-- PDF Preview Section -->
        <div class="pdf-section">
            <h2>OpenMates Overview</h2>
            <div class="pdf-container">
                <!-- Privacy-focused PDF embedding using object tag -->
                <object 
                    data="/slides/openmates_overview_slides.pdf" 
                    type="application/pdf" 
                    class="pdf-viewer"
                    aria-label="OpenMates Overview Slides PDF">
                    <!-- Fallback content for browsers that don't support PDF embedding -->
                    <div class="pdf-fallback">
                        <p>Your browser doesn't support PDF preview.</p>
<<<<<<< HEAD
                        <button on:click={downloadPDF}>
=======
                        <button onclick={downloadPDF}>
>>>>>>> 09ca9cb5
                            Download PDF
                        </button>
                    </div>
                </object>
            </div>
        </div>
        
        
    </div>
</main>

<style>
    .coming-soon-container {
        min-height: 100vh;
        display: flex;
        align-items: center;
        justify-content: center;
        padding: 2rem;
        font-family: -apple-system, BlinkMacSystemFont, 'Segoe UI', Roboto, sans-serif;
    }
    
    .content {
        max-width: 1200px;
        width: 100%;
        text-align: center;
        padding: 3rem;
    }
    
    .pdf-section {
        margin: 3rem 0;
    }
    
    .pdf-container {
        border: 2px solid var(--color-grey-20);
        border-radius: 12px;
        overflow: hidden;
        box-shadow: 0 4px 6px rgba(0, 0, 0, 0.1);
        background: var(--color-grey-10);
    }
    
    .pdf-viewer {
        width: 100%;
        height: 750px;
        border: none;
        display: block;
    }
    
    .pdf-fallback {
        padding: 2rem;
        text-align: center;
        color: var(--color-grey-60);
    }
    
    .button-section {
        margin-top: 3rem;
    }
    
    /* Responsive design */
    @media (max-width: 768px) {
        .coming-soon-container {
            padding: 1rem;
        }
        
        .content {
            padding: 2rem;
        }
        
        
        .pdf-viewer {
            height: 400px;
        }
    }
    
    @media (max-width: 480px) {
        
        .pdf-viewer {
            height: 300px;
        }
    }
</style><|MERGE_RESOLUTION|>--- conflicted
+++ resolved
@@ -1,9 +1,6 @@
 <script lang="ts">
     import { MetaTags, getMetaTags } from '@repo/ui';
-<<<<<<< HEAD
-=======
     import { onMount } from 'svelte';
->>>>>>> 09ca9cb5
     
     // Initialize meta tags as reactive state
     let meta = $state(getMetaTags('for_all_of_us'));
@@ -28,8 +25,6 @@
         
         console.log('PDF download initiated');
     }
-<<<<<<< HEAD
-=======
     
     // Update meta tags after component mounts to ensure loadMetaTags has completed
     onMount(() => {
@@ -37,7 +32,6 @@
         meta = getMetaTags('for_all_of_us');
         console.log('Meta tags updated for website:', meta);
     });
->>>>>>> 09ca9cb5
 </script>
 
 <!-- Render meta tags -->
@@ -55,11 +49,7 @@
             <p>
                 Are you a developer or enthusiast?<br>Check out the alpha release of the web app:
             </p>
-<<<<<<< HEAD
-            <button on:click={() => window.open('https://app.openmates.org', '_blank')}>
-=======
             <button onclick={() => window.open('https://app.openmates.org', '_blank')}>
->>>>>>> 09ca9cb5
                 Open web app
             </button>
             
@@ -79,11 +69,7 @@
                     <!-- Fallback content for browsers that don't support PDF embedding -->
                     <div class="pdf-fallback">
                         <p>Your browser doesn't support PDF preview.</p>
-<<<<<<< HEAD
-                        <button on:click={downloadPDF}>
-=======
                         <button onclick={downloadPDF}>
->>>>>>> 09ca9cb5
                             Download PDF
                         </button>
                     </div>
